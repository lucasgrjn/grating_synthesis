classdef c_synthGrating
% Synthesizes a 2-level grating in an arbitrary process
%
% Authors: bohan zhang
%
%
% Based on Mark/Jelena's synthesis suite/pipeline
%
%
% Prerequisites/dependencies
%   - c_twoLevelGratingCell.m
%   - the utility folder
%
% Running the parameter sweep:
%   The user is allowed to define their own custom grating unit cell
%   drawing function.
%   HOWEVER, this function MUST have the following inputs and outputs, IN
%   ORDER:
%       function GC = your_makeGratingCell_function( synth_obj, period, fill, ratio, offset_ratio )
%           % makes and returns a c_twoLevelGratingCell object
% 
%           inputs:
%               synth_obj
%               type: c_synthGrating object AS STRUCT
%               desc: c_synthGrating object AS STRUCT
%           period
%               type: double, scalar
%               desc: period of the grating cell
%           fill
%               type: double, scalar
%               desc: ratio of bottom layer to period
%           ratio
%               type: double, scalar
%               desc: ratio of top layer to bottom layer
%           offset_ratio
%               type: double, scalar
%               desc: ratio of bottom layer offset to period
%
%   As an example:
%       see the default makeGratingCell() function that's included at the
%       end of this class definition. It makes a simple waveguide + air
%       cladding grating, no fancyness
%
% outputs:
%   GC
%       type: c_twoLevelGratingCell object
%       desc: two level grating cell object
%
%
% Inputs to constructor:
%   Inputs are name-value pairs:
%   'discretization'
%       type: double, scalar
%       desc: discretization along x and y, in units of 'units'
%
%   'units'
%       type: string
%       desc: name and scaling of spatial units, supports 'm'
%             (meters), 'mm' (millimeters), 'um' (microns), 'nm'
%             (nanometers)
%
%   'lambda'
%       type: double, scalar
%       desc: wavelength to solve at, in units 'units'
%
%   'background_index'
%       type: double, scalar
%       desc: value of background index
%
%   'domain_size'
%       type: 1x2 array, double
%       desc: domain size, [ y height, x length ]
%
%   'period_vec'
%       type: double, array
%       desc: vector of periods to sweep, in units 'units'
%
%   'offset_vec'
%       type: double, array
%       desc: vector of offsets to sweep, as ratio of offset length/period
%
%   'ratio_vec'
%       type: double, array
%       desc: vector of ratio of bottom tooth to top tooth = bot tooth/top
%             tooth
%
%   'fill_vec'
%       type: double, array
%       desc: vector of ratio of top tooth to period = top tooth/period
%
%   'optimal_angle'
%       type: double, scalar
%       desc: desired output angle, in deg
%
%   'waveguide_index'
%       type: double, 1x2 array
%       desc: waveguide indexes [ index of top tooth, index of bottom
%             tooth ]
%
%   'waveguide_thicks'
%       type: double, 1x2 array
%       desc: waveguide thicknesses [ top thickness, bottom thickness ] 
%
%   'coupling_direction'
%       type: string
%       desc: direction of output light, 'up' or 'down'
%
%   'data_directory'
%       type: string
%       desc: path to data save directory
%
%   'data_filename'
%       type: string
%       desc: name of data file to save to/load from
%
%   'data_notes'
%       type: string
%       desc: optional verbose notes/descriptor for this simulation
%
%   'data_mode'
%       type: string
%       desc: flag to set data loading mode.
%             use 'new' to start a fresh simulation from scratch or 'load'
%             to load previously simulated data
%
%   'num_par_workers'
%       type: int, scalar
%       desc: number of parallel workers to use when running sweep

    properties
        % OLD properties
%         fillVector
%         ratioVector
%         periodVector
%         offsetVector
%         periodMatrix %note: these are really 4 dimensional arrays. need to change naming from Matrix to Array but will break some things
%         offsetMatrix
%         scatteringStrengthMatrix
%         directivityMatrix
%         angleMatrix
%         lambda0
%         P
%         inputs

        discretization;     % dx and dy
        units;              % units, verbose, 'm' or 'mm', or 'um', or 'nm'
                            % has fields 'name' and 'scale'
        lambda;             % center wavelength
        background_index;   % background index
        domain_size;        % domain size, [ y size (height), x size (length) ]
        period_vec;         % periods to sweep
        offset_vec;         % offsets to sweep
%         ratio_vec;          % ratios of top to bottom teeth lengths to sweep
%         fill_vec;           % fill ratios of top teeth to sweep
        fill_top_vec;       % top tooth fill ratio
        fill_bot_vec;       % bot tooth fill ratio
        optimal_angle;      % angle to optimize for, deviation from the normal, in deg.
        inputs;             % saves input settings for user reference

        start_time;         % time when object was created, 'YEAR-month-day hour-min-sec'
        
        % i'm thinking of getting rid of these two properties, since
        % they'll be defined by the end-user's custom grating cell function
        % anyways
        waveguide_index;    % [ <index of top tooth>, <index of bottom tooth> ]
        waveguide_thicks;   % [ <thickness of top tooth>, <thickness of bottom tooth> ]
        
        coupling_direction; % direction of coupling, either 'up', or 'down'
                            % defaults to 'down'
                            
        data_directory;     % path of data directory
        data_filename;      % name of data file
        data_notes;         % verbose notes of what current sweep is doing
        data_mode;          % flag telling whether grating is run from scratch or run from previous data
                            % either 'new' or 'load'
        
        sweep_results;      % struct holding results of parameter sweep
                            % tensors have dimensions ( fill, ratio, period, offset )
                            % AS OF 2017/12/08 CHANGED TO BE (fill top,
                            % fill bot, period, offset)
                            % fields are: fill_tensor, ratio_tensor, offset_tensor, period_tensor, 
                            % scatter_strengths, directivities, angles
        
        u;                  % gaussian profile, not sure if this will stay a property tho
        
        num_par_workers;    % number of parallel workers to use
        
        modesolver_opts;    % STRUCT that stores the modesolver options
                            % CURRENTLY hardcoded.
                            
        final_design;       % STRUCT that stores the final design parameters
                            % as well as performance values
                            
        h_makeGratingCell;  % handle to the grating cell making function
        
<<<<<<< HEAD
        % probably temporary properties
        directivities_vs_fills;
        angles_vs_fills;
        periods_vs_fills;
        offsets_vs_fills;
=======
        % temporarily? saving the resulting variables from synthesis
        directivities_vs_fills 
        angles_vs_fills       
        periods_vs_fills        
        offsets_vs_fills        
        scatter_str_vs_fills
        k_vs_fills     
        GC_vs_fills
>>>>>>> b25c1a6b
                            
    end
    
    methods
        
        function obj = c_synthGrating(varargin)
            % Constructor
            % See top comments for input documentation
            
            % Dependency imports
            fname           = mfilename;                                            % name of class
            fpath           = mfilename('fullpath');                                % full path, including fname
            projectpath     = erase( fpath, [ 'main' filesep fname] );              % now only holds path to project's code
            % path to emeSim
            addpath([ projectpath 'eme' ]);
            

            % inputs and defaults
            inputs = {  'discretization',   'none', ...
                        'units',            'um',   ...
                        'lambda',           'none', ...
                        'background_index', 1.0,    ...
                        'domain_size',      'none', ...
                        'period_vec',       'none', ...
                        'offset_vec',       'none', ...
                        'fill_top_vec',     'none', ...
                        'fill_bot_vec',     'none', ...
                        'optimal_angle',    'none', ...
                        'waveguide_index',  'none', ...
                        'waveguide_thicks', 'none', ...
                        'coupling_direction', 'down', ...
                        'data_directory',   'none', ...
                        'data_filename',    '', ...
                        'data_notes',       '', ...
                        'data_mode',        'new', ...
                        'num_par_workers',  'none', ...
                        'h_makeGratingCell', [] ...
                     }; 
%                         'ratio_vec',        'none', ...
%                         'fill_vec',         'none', ...
            obj.inputs = inputs;
            
            % first check whether to run code from fresh data or to load
            % previous results
            load_prev_result = false;   % defaults to starting fresh
            for ii = 1:2:length(varargin)
                if strcmp( varargin{ii}, 'data_mode' )
                    if strcmp( varargin{ii+1}, 'load' )
                        load_prev_result = true;
                    end
                end 
            end
            
            if ~load_prev_result
                % Starting a synth grating object from scratch
                fprintf('Starting a synth grating object from scratch\n\n');

                % parse inputs
                p = f_parse_varargin( inputs, varargin{:} );

                % save starting time
                obj.start_time = datestr( datetime('now'), 'yyyy_mm_dd HH_MM_SS ' );
                
                % set properties
%                 obj.fill_vec      = p.fill_vec;
%                 obj.ratio_vec     = p.ratio_vec;
                obj.fill_top_vec = p.fill_top_vec;
                obj.fill_bot_vec = p.fill_bot_vec;
                obj.period_vec    = p.period_vec;
                obj.offset_vec    = p.offset_vec;

                % set units
                obj.units.name  = p.units;
                switch( obj.units.name )
                    case 'm'
                        obj.units.scale = 1;
                    case 'mm'
                        obj.units.scale = 1e-3;
                    case 'um'
                        obj.units.scale = 1e-6;
                    case 'nm'
                        obj.units.scale = 1e-9;
                end

                obj.discretization      = p.discretization;
                obj.lambda              = p.lambda;
                obj.background_index    = p.background_index;
                obj.domain_size         = p.domain_size;
                obj.optimal_angle       = p.optimal_angle;

                obj.waveguide_index     = p.waveguide_index;
                obj.waveguide_thicks    = p.waveguide_thicks;

                if strcmp( p.coupling_direction, 'up') || strcmp( p.coupling_direction, 'down') 
                    % set coupling direction
                    obj.coupling_direction = p.coupling_direction;
                else
                    error('Error: input ''coupling_direction'' is not valid. Valid entries are ''up'' or ''down''. You entered ''%s''', p.coupling_direction);
                end

                obj.data_directory  = p.data_directory;
                obj.data_filename   = p.data_filename;
                obj.data_notes      = p.data_notes;
                obj.data_mode       = p.data_mode;
                
                obj.num_par_workers = p.num_par_workers;
                
                % default modesolver options (currently hardcoded)
                num_modes   = 20;
                BC          = 0;                    % 0 for PEC, 1 for PMC
                pml_options = [ 1, 200, 500, 2 ];   % [ yes/no, length in nm, strength, pml poly order ]
                obj.modesolver_opts = struct( 'num_modes', num_modes, 'BC', BC, 'pml_options', pml_options );
                
                % set handle to grating cell making function
                if ~isempty( p.h_makeGratingCell )
                    obj.h_makeGratingCell = p.h_makeGratingCell;
                else
                    % default to the test cell at bottom of this class
                    obj.h_makeGratingCell = @makeGratingCell;
                end
                
                
            else
                % load previously run synth grating object
                fprintf('Loading a previously run synth grating object\n\n');
                
                % grab data directory and filename
                for ii = 1:2:length(varargin)
                    if strcmp( varargin{ii}, 'data_directory' )
                        data_directory = varargin{ii+1};
                    elseif strcmp( varargin{ii}, 'data_filename' )
                        data_filename = varargin{ii+1};
                    end 
                end
                
                obj             = obj.loadPreviousSweep(data_directory, data_filename);
                obj.data_mode   = 'load';
                
            end     % end if load previous result

        end     % end constructor()
       
        
        function obj = runParameterSweep( obj )
            % This function will be DEPRECATED
            % Runs full parameter sweep and saves all the data
            %
            % inputs:
            %   h_makeGratingCell
            %       type: Function handle
            %       desc: Handle to function that will instantiate and
            %             return a grating cell object, which can then be
            %             simulated in this parameter sweep code.
            %             MAKE SURE THE FUNCTION FOLLOWS THE EXACT CRITERIA
            %             OUTLINED IN THE TOP CLASS DOCUMENTATION
            %
            % example:
            %   obj = obj.runParameterSweep( @makeMyGratingCell )
            
            fprintf('Running parameter sweep...\n\n');
            
            % function handle to grating cell making function
            h_makeGratingCell = @obj.h_makeGratingCell;
         
            % extract some variables from the object
%             fill_vec    = obj.fill_vec;
%             ratio_vec   = obj.ratio_vec;
            fill_top_vec    = obj.fill_top_vec;
            fill_bot_vec    = obj.fill_bot_vec;
            period_vec      = obj.period_vec;
            offset_vec      = obj.offset_vec;

            % setup 4D tensors to save variable info
            % tensors have dimensions ( fill, ratio, period, offset )
%             [fill_tensor, ratio_tensor, period_tensor, offset_tensor] = ndgrid(fill_vec, ratio_vec, period_vec, offset_vec);
            [fill_top_tensor, fill_bot_tensor, period_tensor, offset_tensor] = ndgrid(fill_top_vec, fill_bot_vec, period_vec, offset_vec);
%             tensor_size         = size(fill_tensor);
            tensor_size         = size(fill_top_tensor);
            scatter_strengths   = zeros( tensor_size );
            directivities       = scatter_strengths;
            angles              = scatter_strengths;
            power_in            = scatter_strengths;
            power_rad_up        = scatter_strengths;
            power_rad_down      = scatter_strengths;
            
            
            % unwrap the tensors to make for easier looping, and thus
            % easier parallelization
%             fill_tensor         = fill_tensor(:);
%             ratio_tensor        = ratio_tensor(:);
            fill_top_tensor     = fill_top_tensor(:);
            fill_bot_tensor     = fill_bot_tensor(:);
            offset_tensor       = offset_tensor(:);
            period_tensor       = period_tensor(:);
            scatter_strengths   = scatter_strengths(:);
            directivities       = directivities(:);
            angles              = angles(:);
            power_in            = power_in(:);
            power_rad_up        = power_rad_up(:);
            power_rad_down      = power_rad_down(:);
            
            % run loops
%             num_loops   = length(fill_vec)*length(ratio_vec)*length(period_vec)*length(offset_vec);
            num_loops   = length(fill_top_vec)*length(fill_bot_vec)*length(period_vec)*length(offset_vec);
            
            
            % grab modesolver options
            num_modes   = obj.modesolver_opts.num_modes;
            BC          = obj.modesolver_opts.BC;        
            pml_options = obj.modesolver_opts.pml_options;
            
            % convert the object into a struct for the loop to use
            obj_copy = convertObjToStruct(obj);
            
            % start clock
            tic;
            
            
            % init parallel pool
            
            % Taken from the BU SCC documentation:
            % Especially important for running multiple batch jobs
            % Without this procedure, some batch jobs may fail
            % redirects ~/.matlab PCT temp files to system's TMPDIR on compute
            % node to avoid inter-node (compute node <--> login node) I/O
            myCluster = parcluster('local');                        % cores on compute node are "local"
            if getenv('ENVIRONMENT')                                % true if this is a batch job
                myCluster.JobStorageLocation = getenv('TMPDIR');    % points to TMPDIR
            end

            poolobj = gcp('nocreate'); % If no pool, do not create new one.
            if ~isempty(poolobj)
                % shut down previously made parallel pool
                delete(gcp('nocreate'));
            end
            parpool(myCluster, obj.num_par_workers);
            
            
            
            parfor ii = 1:num_loops
                
                fprintf('Running loop %i of %i\n', ii, num_loops);
                
                % grab some parameters
                period          = period_tensor(ii);
%                 fill            = fill_tensor(ii);
%                 ratio           = ratio_tensor(ii);
                fill_top        = fill_top_tensor(ii);
                fill_bot        = fill_bot_tensor(ii);
                offset_ratio    = offset_tensor(ii);
                
                % make grating cell
%                 Q = h_makeGratingCell( obj_copy, period, fill, ratio, offset_ratio );
                Q = h_makeGratingCell( obj_copy, period, fill_top, fill_bot, offset_ratio );
                
                % run simulation
                Q = Q.runSimulation( num_modes, BC, pml_options );
                
                % save parameters
                if strcmp(obj.coupling_direction, 'up')
                    % coupling direction is up
                    directivities(ii)       = Q.directivity;
                    scatter_strengths(ii)   = Q.alpha_up;
                    angles(ii)              = Q.max_angle_up;
                else
                    % coupling direction is down
                    directivities(ii)       = 1/Q.directivity;
                    scatter_strengths(ii)   = Q.alpha_down;
                    angles(ii)              = Q.max_angle_down;
                end
                
                power_in(ii)        = Q.P_in;
                power_rad_up(ii)    = Q.P_rad_up;
                power_rad_down(ii)  = Q.P_rad_down;
                
            end     % end for ii = 1:num_loops
            toc;
            
            % free the parallel pool
            delete(gcp('nocreate'));
            
            % reshape the unwrapped tensors back into tensor form
%             fill_tensor         = reshape( fill_tensor, tensor_size );
%             ratio_tensor        = reshape( ratio_tensor, tensor_size );
            offset_tensor       = reshape( offset_tensor, tensor_size );
            period_tensor       = reshape( period_tensor, tensor_size );
            fill_top_tensor     = reshape( fill_top_tensor, tensor_size );
            fill_bot_tensor     = reshape( fill_bot_tensor, tensor_size );
            scatter_strengths   = reshape( scatter_strengths, tensor_size );
            directivities       = reshape( directivities, tensor_size );
            angles              = reshape( angles, tensor_size );
            power_in            = reshape( power_in, tensor_size );
            power_rad_up        = reshape( power_rad_up, tensor_size );
            power_rad_down      = reshape( power_rad_down, tensor_size );
            
            % save all data to a mat file
%             sweep_results = struct( ...  % 'fill_tensor', fill_tensor, ...
% %                                     'ratio_tensor', ratio_tensor, ...
%                                     'fill_top_tensor', fill_top_tensor, ...
%                                     'fill_bot_tensor', fill_bot_tensor, ...
%                                     'offset_tensor', offset_tensor, ...
%                                     'period_tensor', period_tensor, ...
%                                     'scatter_strengths', scatter_strengths, ...
%                                     'directivities', directivities, ...
%                                     'angles', angles, ...
%                                     'power_in', power_in, ...
%                                     'power_rad_up', power_rad_up, ...
%                                     'power_rad_down', power_rad_down );                     
            sweep_results = struct( 'fill_top_tensor', fill_top_tensor, ...
                                    'fill_bot_tensor', fill_bot_tensor, ...
                                    'offset_tensor', offset_tensor, ...
                                    'period_tensor', period_tensor, ...
                                    'scatter_strengths', scatter_strengths, ...
                                    'directivities', directivities, ...
                                    'angles', angles, ...
                                    'power_in', power_in, ...
                                    'power_rad_up', power_rad_up, ...
                                    'power_rad_down', power_rad_down );
                                
            % store sweep results to synthgrating object
            obj.sweep_results = sweep_results;
            
            
            full_filename   = [ obj.data_directory, filesep, obj.start_time, obj.data_filename, '.mat' ];
            
            fprintf('Saving data to directory %s, filename ''%s''...\n', obj.data_directory, full_filename);
%             save(full_filename,'synth_obj');
            obj.saveToStruct( full_filename );
            fprintf('...done\n\n');
             
%             % DEBUG testing waitbar
%             for ii = 1:num_loops
%                waitbar(ii/num_loops, h_waitbar, sprintf('Loop %i of %i', ii, num_loops));
%                pause(1);
%             end
            
%             % close the waiting bar
%             delete( h_waitbar );
            
            fprintf('\n...done running parameter sweep\n\n');
            
        end         

        
        function obj = loadPreviousSweep(obj, data_directory, data_filename)
            % This function will either be deprecated or will need to be
            % updated to work with the newer synthesis pipeline
            % 
            % This function is for loading a previous synthGrating object
            % that already has performed a parameter sweep.
            
            % this loads the "sweep_obj" struct
            load( [ data_directory, filesep, data_filename ] );
            
            fields = fieldnames( sweep_obj );
            
            for ii = 1:length(fields)
                % overwrite the current object's data (if that field
                % exists)
                if isprop( obj, fields{ii} ) 
                    obj.(fields{ii}) = sweep_obj.(fields{ii});
                end
            end
            
            % TEMPORARY, write handle to grating drawing function if it
            % doesn't exist
            if isempty( obj.h_makeGratingCell )
                obj.h_makeGratingCell = @makeGratingCell;
            end

        end
        
        
        function saveToStruct(obj, filename)
            % Saves all current properties of this object to a structure,
            % and then to a .mat file
            
            sweep_obj = obj.convertObjToStruct();
            save(filename, 'sweep_obj');

        end
        
        
        function obj_as_struct = convertObjToStruct(obj)
            % converts the current object to a struct that holds the
            % object's properties
            
            props = properties(obj);
     
            obj_as_struct = struct();
            for p = 1:numel(props)
                if strcmp( props{p}, 'h_makeGratingCell' )
                    % convert function handle to string
                    obj_as_struct.(props{p}) = func2str( obj.(props{p}) );
                else
                    obj_as_struct.(props{p}) = obj.(props{p});
                end
            end
            
        end
            

        function [obj, u] = fiberModeGaussian(obj, w0, zvec, xvec, theta, d0, nclad)
        % somewhat adapted from Cale's code
        %
        % Generate Gaussian-beam mode profile at a plane through y = d0 at angle of
        % theta (in degrees)
        %
        % (using H.A. Haus, Waves & Fields, Chapter 5)
        % CMG November 21st, 2014
        %
        %
        % Inputs:   
        %   w0  
        %       type: double, scalar
        %       desc: 1/e beam RADIUS at waist, in units 'units'
        %           
        %   zvec
        %       type: double, array
        %       desc: out of plane coordinates... currently not used
        %
        %   xvec
        %       type: double, array
        %       desc: coordinates along direction of propagation of
        %             grating, in units 'units'
        %           
        %   theta 
        %       type: double, scalar
        %       desc: angle from normal in degrees
        %
        %   d0  
        %       type: double, scalar
        %       desc: distance from beam waist to slice
        %
        %   nclad 
        %       type: double, scalar
        %       desc: cladding index
        %
        %
        % Outputs: 
        %   u
        %       type: double, array
        %       desc: returned slice of gaussian beam, normalized to total
        %             power


            % Constants, in units of meters
            lambda  = obj.lambda * obj.units.scale / nclad;     % wavelength in cladding, units m
            k0      = 2*pi/lambda;                              % 1/m
            w0      = w0 * obj.units.scale;                     % [meters] radius
            d0      = d0 * obj.units.scale;                     % [meters] offset
            
            % Convert to radians
            theta = (pi/180)*theta;
            
            % Scale coordinates
            xvec = xvec * obj.units.scale;                                              % units m
            yvec = xvec;
            zvec = zvec * obj.units.scale;                                              % units m
            
            % try just plotting this slice of data
            xprime = xvec.*cos(-theta) + d0*sin(-theta);
            zprime = -xvec.*sin(-theta) + d0*cos(-theta);

            % b (confocal parameters) is used instead of z0 so that z0 = -1j.*b removes the singularity of the solution on the real z axis (see Haus pg 109)
            b = k0*w0^2/2;                                                                                   

            % Equation (5.2) in Haus [1/meters]
            u00_slice =   1j .* sqrt(k0*b/pi) .* ( 1./(zprime + 1j.*b) ).*...
                exp( -1j.*k0.*( xprime.^2 )./( 2*(zprime + 1j.*b) ) );     
            
            % normalize the slice to intensity
            dx          = obj.discretization * obj.units.scale;                 % disc. in m
            u00_slice   = u00_slice/sqrt( dx * sum( abs( u00_slice ).^2 ) );
            
            % return and save data
            u       = u00_slice;
            obj.u   = u;

        end     % end fiberModeGaussian()

        function obj = synthesizeUniformGrating(obj, angle, MFD)
            % THIS FUNCTION IS DEPRECATED
            %
            % "Synthesizes" a uniform grating at the desired angle 
            % more of a simple test function to see whether the two level
            % grating simulation, parameter sweep, and gaussian overlap are
            % working.
            %
            % inputs:
            %   angle in deg
            %   MFD in units 'units'
            
            % number of periods
            N_periods = 20;
            
%             % pick the parameters that resulted in output angle closest to
%             % desired angle
%             [ ~, i_min ]                                = min( abs(obj.sweep_results.angles(:) - angle) );
%             [ i_fill, i_ratio, i_period, i_offset ]     = ind2sub( size(obj.sweep_results.angles), i_min );
%             
%             % DEBUG show results
%             % tensors have dimensions ( fill, ratio, period, offset )
%             fill    = obj.fill_vec( i_fill );
%             ratio   = obj.ratio_vec( i_ratio );
%             offset  = obj.offset_vec( i_offset );
%             period  = obj.period_vec( i_period );
%             angle               = obj.sweep_results.angles( i_fill, i_ratio, i_period, i_offset );
%             directivity         = obj.sweep_results.directivities( i_fill, i_ratio, i_period, i_offset );
%             scatter_strength    = obj.sweep_results.scatter_strengths( i_fill, i_ratio, i_period, i_offset );
            
            % new version, pick parameters that result in output angle
            % being within tolerance of a few deg
            % first unwrap all the variables
            fills               = obj.sweep_results.fill_tensor(:);
            ratios              = obj.sweep_results.ratio_tensor(:);
            offsets             = obj.sweep_results.offset_tensor(:);
            periods             = obj.sweep_results.period_tensor(:); 
            angles              = obj.sweep_results.angles(:);
            directivities       = obj.sweep_results.directivities(:);
            scatter_strengths   = obj.sweep_results.scatter_strengths(:);
            
            % now pick the designs with the angles within tolerance
            tol                 = 5;                                                % angle tolerance, in degrees
            indx_best_angles    = abs(angles - angle) <= tol;                       % indexes of grating cells that fit in this tolerance
            fills               = fills( indx_best_angles );
            ratios              = ratios( indx_best_angles );
            offsets             = offsets( indx_best_angles );
            periods             = periods( indx_best_angles );
            angles              = angles( indx_best_angles );
            directivities       = directivities( indx_best_angles );
            scatter_strengths      = scatter_strengths( indx_best_angles );
            
% %             % now pick the designs with the scattering strength within tolerance
% %             % scattering strength tolerance, in percent from maximum
% %             tol                 = 5;
% %             % indexes of grating cells that fit in this tolerance
% %             indx_best_scatter   = abs(scatter_strengths - max(scatter_strengths(:)))./max(scatter_strengths(:)) <= tol/100;                       
% %             fills               = fills( indx_best_scatter );
% %             ratios              = ratios( indx_best_scatter );
% %             offsets             = offsets( indx_best_scatter );
% %             periods             = periods( indx_best_scatter );
% %             angles              = angles( indx_best_scatter );
% %             directivities       = directivities( indx_best_scatter );
% %             scatter_strengths      = scatter_strengths( indx_best_scatter );
%             
            % now pick the design with the best directivity
            [max_directivity, indx_best_dir] = max( directivities );
            fill            = fills( indx_best_dir );
            ratio           = ratios( indx_best_dir );
            offset          = offsets( indx_best_dir );
            period          = periods( indx_best_dir );
            angle_actual    = angles( indx_best_dir );
            scatter_strength   = scatter_strengths( indx_best_dir );
            
%             max_directivity = max(obj.sweep_results.directivities(:));

            % use these parameters to build a full grating
            % gonna use an emeSim to build this grating
            % Set Up Simulation
            % note that emeSim uses 'z' as propagation direction and 'x'
            % as transverse (synthGrating uses 'x' and 'y' respectively)
            % and units are in um
            um          = 1e6;
            dx          = obj.discretization * obj.units.scale * um;                % in um
            dz          = 5e-3;                                                     % in um
            pol         = 0;                                                        % 0 for TE, 1 for TM
            z_in        = 1.5;                                                      % length of input section of waveguide
            xf          = obj.domain_size(1) * obj.units.scale * um;                % in um
            zf          = N_periods*period*obj.units.scale*um + z_in;               % in um
            lambda_um   = obj.lambda * obj.units.scale * um;                        % wl in um
            eme_obj = emeSim(   'discretization', [dx dz], ...
                                'pml', 0.2, ...
                                'domain', [xf zf], ...
                                'backgroundIndex', obj.background_index, ...
                                'wavelengthSpectrum', [lambda_um lambda_um 0.1], ...
                                'debug', 'no',...                   
                                'polarization', pol );
                            
            % TRICK - i can use the twoLeveLgratingcell to build the
            % dielectric for the emeSim
            % make grating cell, in units of um
            domain      = [ xf, period * obj.units.scale * um ];
            gratingcell = c_twoLevelGratingCell(  'discretization', [ dx, dz ], ...
                                        'units', 'um', ...
                                        'lambda', lambda_um, ...
                                        'domain_size', domain, ...
                                        'background_index', obj.background_index );

            % draw cell
            % draw two levels using two level builder function
            wg_thick_um     = obj.waveguide_thicks * obj.units.scale * um;     % in um
            wg_min_y        = [ domain(1)/2, domain(1)/2-wg_thick_um(1) ];
            wgs_duty_cycles = [ fill, fill*ratio ];
            wgs_offsets     = [ 0, offset*period*obj.units.scale*um ];
            gratingcell     = gratingcell.twoLevelBuilder(  wg_min_y, wg_thick_um, obj.waveguide_index, ...
                                                            wgs_duty_cycles, wgs_offsets );
                                                        
                                                        
            % create cell dielectric
            cell_diel = gratingcell.N;
            
            
            % stitch together all the cells
            diel            = repmat( cell_diel, 1, N_periods );
            eme_obj.diel    = diel;
            
            
            % draw the input waveguide section and stitch that as well
            domain          = [ xf, z_in ];
            gratingcell_in  = c_twoLevelGratingCell(  'discretization', [ dx, dz ], ...
                                        'units', 'um', ...
                                        'lambda', lambda_um, ...
                                        'domain_size', domain, ...
                                        'background_index', obj.background_index );
            % draw input wg
            wg_thick_um     = obj.waveguide_thicks * obj.units.scale * um;     % in um
            wg_min_y        = [ domain(1)/2, domain(1)/2-wg_thick_um(1) ];
            gratingcell_in  = gratingcell_in.twoLevelBuilder(  wg_min_y, wg_thick_um, obj.waveguide_index, ...
                                                            [ 1, 1 ], [ 0, 0 ] );
            eme_obj.diel    = [ gratingcell_in.N, eme_obj.diel ];
            
%             % DEBUG plot the diel
%             eme_obj.plotDiel();
            
            % run EME sim
            % Converts the dielectric distribution into layers for eigen mode expansion
            eme_obj = eme_obj.convertDiel();   
            % Runs simulation
            eme_obj = eme_obj.runSimulation('plotSource','yes');      
            % compute fiber overlap
            eme_obj = eme_obj.fiberOverlap( 'zOffset', 0:.1:12,...
                                            'angleVec', -45:1:45,...
                                            'MFD', MFD * obj.units.scale * um,...
                                            'overlapDir', obj.coupling_direction);
                                        
            % DEBUG show results
            gratingUI(eme_obj);

        end
        
        function obj = synthesizeGaussianGrating_old(obj, angle, MFD)
            % DEPRECATED VERSION
            %
            % Synthesizes a grating that is mode-matched to fiber gaussian
            % mode
            %
            % Inputs:
            %   angle
            %       type: double, scalar
            %       desc: angle of fiber from normal
            %   MFD
            %       type: double, scalar
            %       desc: mode field diameter
            
            % number of cells
            n_cells = 20;
            
            % generate x coordinates for the gaussian mode
            % must be large enough to fit all cells + mode
            xvec            = 0 : obj.discretization : MFD*4 - obj.discretization;
            xvec            = xvec - xvec(round(end/2));                                % shift origin over to middle
            
            % generate a fiber gaussian mode
            w0          = MFD/2;                                                        % not sure if this is the proper exact relationship
            zvec        = 0;                                                            % this is unused
            d0          = 0;                                                            % take slice at waist
            [obj, u]    = obj.fiberModeGaussian(    w0, zvec, xvec,...
                                                    angle, d0, obj.background_index );
            
            % calculate desired scattering strength vs. x
            integral_u  = cumsum( abs(u).^2 ) * obj.discretization * obj.units.scale;
            alpha_des   = (1/2)*( abs(u).^2 ) ./ ( 1 + 1e-9 - integral_u );             % in units 1/m
            alpha_des   = alpha_des * obj.units.scale;                                  % in units 1/units

%             % DEBUG plot u
%             figure;
%             plot( xvec, abs(u) );
%             xlabel(['x (' obj.units.name ')']); title('DEBUG slice of gaussian');
%             makeFigureNice();
% 
%             % DEBUG plot integral_u
%             figure;
%             plot( xvec, integral_u );
%             xlabel(['x (' obj.units.name ')']); title('DEBUG integral of gaussian^2');
%             makeFigureNice();
%             
            % DEBUG plot alpha desired
            figure;
            plot( xvec, alpha_des );
            xlabel(['x (' obj.units.name ')']); ylabel( ['\alpha (1/' obj.units.name ')'] );
            title('DEBUG scattering strength for gaussian');
            makeFigureNice();

            % DEBUG unwrap and see what variable ranges have been simulated
            % first unwrap all the variables
%             fills               = obj.sweep_results.fill_tensor(:);
%             ratios              = obj.sweep_results.ratio_tensor(:);
            fill_tops           = obj.sweep_results.fill_top_tensor(:);
            fill_bots           = obj.sweep_results.fill_bot_tensor(:);
            offsets             = obj.sweep_results.offset_tensor(:);
            periods             = obj.sweep_results.period_tensor(:); 
            angles              = obj.sweep_results.angles(:);
            directivities       = obj.sweep_results.directivities(:);
            scatter_strengths   = obj.sweep_results.scatter_strengths(:);
            
            % DEBUG sort and plot all the simulated angles
            angles_sorted = sort( angles );
            figure; 
            plot( 1:length(angles), angles_sorted );
            makeFigureNice();
            title('DEBUG all simulated angles, sorted in ascending order');
            
            % DEBUG sort and plot all the simulated directivities
            directivities_sorted = sort( directivities );
            figure; 
            plot( 1:length(directivities), directivities_sorted );
            makeFigureNice();
            title('DEBUG all simulated directivities, sorted in ascending order');
            
            % DEBUG sort and plot all the simulated scatter_strengths
            scatter_strengths_sorted = sort( scatter_strengths );
            figure; 
            plot( 1:length(directivities), scatter_strengths_sorted );
            makeFigureNice();
            title('DEBUG all simulated scatter strengths, sorted in ascending order');

            % init 2D data variables
            % dimensions fill x ratio
            chosen_angles           = squeeze( zeros( size( obj.sweep_results.angles( :, :, 1, 1 ) ) ) );
            chosen_periods          = zeros( size(chosen_angles) );
            chosen_directivities    = zeros( size(chosen_angles) );
            chosen_scatter_str      = zeros( size(chosen_angles) ); 
            chosen_offsets          = zeros( size(chosen_angles) );
            chosen_closest_angles   = zeros( size(chosen_angles) );     % DEBUG, what the angle would be without changing offset
            
            % Synthesis loop
            % OLD VERSION, using fill and ratio
%             for i_fill = 1:length(obj.fill_vec)
%                 % for each fill
%                 for i_ratio = 1:length(obj.ratio_vec)
%                     % for each ratio
%                     
%                     % pick period with angle closest to desired
%                     % tensors have dimensions ( fill, ratio, period, offset )
%                     angles_per_fill_ratio   = squeeze( obj.sweep_results.angles( i_fill, i_ratio, :, : ) );         % dimensiosn period x offset
%                     dirs_per_fill_ratio     = squeeze( obj.sweep_results.directivities( i_fill, i_ratio, :, : ) );  % dimensiosn period x offset
% 
% %                     % index of angle and period closest to desired
%                     [ ~, angle_indx ]                       = min( abs(angles_per_fill_ratio(:) - angle) );
%                     [ i_period, i_offset_closest_angle ]    = ind2sub( size(angles_per_fill_ratio), angle_indx );
% 
% 
%                     % instead let's try a multi objective optimization
%                     % minimizing the angle and maximizing the directivity
%                     % together
%                     min_angle_merit         = abs( angles_per_fill_ratio - angle )/abs(angle);
%                     max_dir_merit           = 1 - 10*log10(dirs_per_fill_ratio) / max( 10*log10(dirs_per_fill_ratio(:)) );
%                     merit                   = 10*min_angle_merit + max_dir_merit;      % total merit function to minimize
%                     [ ~, indx_best_merit ]  = min( merit(:) );
%                     [ i_period, i_offset ]  = ind2sub( size(merit), indx_best_merit );
%                     
%                     % save the chosen variables
% %                     chosen_angles( i_fill, i_ratio )        = angles_per_fill_ratio( i_period, i_offset );
%                     chosen_angles( i_fill, i_ratio )        = obj.sweep_results.angles( i_fill, i_ratio, i_period, i_offset );
% %                     chosen_directivities( i_fill, i_ratio ) = max_dir;
%                     chosen_directivities( i_fill, i_ratio ) = obj.sweep_results.directivities( i_fill, i_ratio, i_period, i_offset );
%                     chosen_periods( i_fill, i_ratio )       = obj.sweep_results.period_tensor( i_fill, i_ratio, i_period, i_offset );
%                     chosen_offsets( i_fill, i_ratio )       = obj.sweep_results.offset_tensor( i_fill, i_ratio, i_period, i_offset );
%                     chosen_scatter_str( i_fill, i_ratio )   = obj.sweep_results.scatter_strengths( i_fill, i_ratio, i_period, i_offset );
%                     chosen_closest_angles( i_fill, i_ratio) = obj.sweep_results.angles( i_fill, i_ratio, i_period, i_offset_closest_angle );
%                     
%                     
%                 end
%             end
            
            % Synthesis loop, using fill top and fill bot
            for i_fill_top = 1:length(obj.fill_top_vec)
                % for each fill
                for i_fill_bot = 1:length(obj.fill_bot_vec)
                    % for each ratio
                    
                    % pick period with angle closest to desired
                    % tensors have dimensions ( fill, ratio, period, offset )
                    angles_per_fill_ratio   = squeeze( obj.sweep_results.angles( i_fill_top, i_fill_bot, :, : ) );         % dimensiosn period x offset
                    dirs_per_fill_ratio     = squeeze( obj.sweep_results.directivities( i_fill_top, i_fill_bot, :, : ) );  % dimensiosn period x offset

%                     % index of angle and period closest to desired
                    [ ~, angle_indx ]                       = min( abs(angles_per_fill_ratio(:) - angle) );
                    [ i_period, i_offset_closest_angle ]    = ind2sub( size(angles_per_fill_ratio), angle_indx );


                    % instead let's try a multi objective optimization
                    % minimizing the angle and maximizing the directivity
                    % together
                    min_angle_merit         = abs( angles_per_fill_ratio - angle )/abs(angle);
                    max_dir_merit           = 1 - 10*log10(dirs_per_fill_ratio) / max( 10*log10(dirs_per_fill_ratio(:)) );
                    merit                   = 10*min_angle_merit + max_dir_merit;      % total merit function to minimize
                    [ ~, indx_best_merit ]  = min( merit(:) );
                    [ i_period, i_offset ]  = ind2sub( size(merit), indx_best_merit );
                    
                    % save the chosen variables
%                     chosen_angles( i_fill, i_ratio )        = angles_per_fill_ratio( i_period, i_offset );
                    chosen_angles( i_fill_top, i_fill_bot )        = obj.sweep_results.angles( i_fill_top, i_fill_bot, i_period, i_offset );
%                     chosen_directivities( i_fill, i_ratio ) = max_dir;
                    chosen_directivities( i_fill_top, i_fill_bot ) = obj.sweep_results.directivities( i_fill_top, i_fill_bot, i_period, i_offset );
                    chosen_periods( i_fill_top, i_fill_bot )       = obj.sweep_results.period_tensor( i_fill_top, i_fill_bot, i_period, i_offset );
                    chosen_offsets( i_fill_top, i_fill_bot )       = obj.sweep_results.offset_tensor( i_fill_top, i_fill_bot, i_period, i_offset );
                    chosen_scatter_str( i_fill_top, i_fill_bot )   = obj.sweep_results.scatter_strengths( i_fill_top, i_fill_bot, i_period, i_offset );
                    chosen_closest_angles( i_fill_top, i_fill_bot) = obj.sweep_results.angles( i_fill_top, i_fill_bot, i_period, i_offset_closest_angle );
                    
                    
                end
            end
            
            % IF YOU WANT TO PLOT THESE AGAIN, replace obj.ratio_vec with
            % obj.fill_bot_vec, and obj.fill_vec with obj.fill_top_vec
%             % DEBUG plot the 2D design spaces
%             % chosen angles
%             figure;
%             imagesc( obj.ratio_vec, obj.fill_vec, chosen_angles );
%             xlabel('ratios'); ylabel('fill');
%             set(gca, 'ydir', 'normal');
%             title('DEBUG plot of chosen 2D design space for angles vs. fill and ratio');
%             colorbar;
%             % chosen directivities
%             figure;
%             imagesc( obj.ratio_vec, obj.fill_vec, 10*log10(chosen_directivities) );
%             xlabel('ratios'); ylabel('fill');
%             set(gca, 'ydir', 'normal');
%             title('DEBUG plot of chosen 2D design space for directivities (dB) vs. fill and ratio');
%             colorbar;
%             % chosen scatter strengths
%             figure;
%             imagesc( obj.ratio_vec, obj.fill_vec, chosen_scatter_str );
%             xlabel('ratios'); ylabel('fill');
%             set(gca, 'ydir', 'normal');
%             title('DEBUG plot of chosen 2D design space for scatter strengths vs. fill and ratio');
%             colorbar;
%             % chosen periods
%             figure;
%             imagesc( obj.ratio_vec, obj.fill_vec, chosen_periods );
%             xlabel('ratios'); ylabel('fill');
%             set(gca, 'ydir', 'normal');
%             title('DEBUG plot of chosen 2D design space for periods vs. fill and ratio');
%             colorbar;
%             % chosen offsets
%             figure;
%             imagesc( obj.ratio_vec, obj.fill_vec, chosen_offsets );
%             xlabel('ratios'); ylabel('fill');
%             set(gca, 'ydir', 'normal');
%             title('DEBUG plot of chosen 2D design space for offsets vs. fill and ratio');
%             colorbar;
%             % DEBUG chosen closest angles 
%             figure;
%             imagesc( obj.ratio_vec, obj.fill_vec, chosen_closest_angles );
%             xlabel('ratios'); ylabel('fill');
%             set(gca, 'ydir', 'normal');
%             title('DEBUG plot of chosen 2D design space for CLOSEST angles vs. fill and ratio');
%             colorbar;

%             % Synthesis curve v1
%             % For each fill value, pick the design with the highest
%             % directivity.
%             % plot the other resulting parameters
%             
%             % init the data saving variables
%             best_dir_v_fill     = zeros( size(obj.fill_vec) );
%             best_period_v_fill  = best_dir_v_fill;
%             best_angle_v_fill   = best_dir_v_fill;
%             best_offset_v_fill  = best_dir_v_fill;
%             best_scatter_v_fill = best_dir_v_fill;
%             best_ratio_v_fill   = best_dir_v_fill;
%             
%             for ii = 1:length( obj.fill_vec )
%                 
%                 % grab the directivities for this fill value
%                 cur_dir = chosen_directivities( ii, : );
%                 
%                 % find max directivity
%                 [ max_dir, indx_max_dir ] = max( cur_dir(:) );
%                 
%                 % save stuff
%                 best_dir_v_fill(ii)     = max_dir;
%                 best_period_v_fill(ii)  = chosen_periods( ii, indx_max_dir );
%                 best_angle_v_fill(ii)   = chosen_angles( ii, indx_max_dir );
%                 best_offset_v_fill(ii)  = chosen_offsets( ii, indx_max_dir );
%                 best_scatter_v_fill(ii) = chosen_scatter_str( ii, indx_max_dir );
%                 best_ratio_v_fill(ii)   = obj.ratio_vec( indx_max_dir );
%                 
%             end
%             
%             % plot these results
%             % directionality
%             figure;
%             plot( obj.fill_vec, 10*log10(best_dir_v_fill), '-o' );
%             xlabel('fill ratio'); ylabel('dB');
%             title('best directionality vs. fill ratio');
%             makeFigureNice();
%             % ratio
%             figure;
%             plot( obj.fill_vec, best_ratio_v_fill, '-o' );
%             xlabel('fill ratio'); ylabel('layer ratio');
%             title('Layer ratio for best directionality vs. fill ratio');
%             makeFigureNice();
            
            % Synthesis curve v2
            % For each ratio value, pick the design with the highest
            % directivity.
            % plot the other resulting parameters
            
            
            
            % -!!!!!!!!!!!!!!!!!!!!!!!!!!!!!!!!!!!!!!!!!!!!!!!!!!!!!!!!!-
            % STUFF BELOW HERE NEES TO BE REDONE
            
            
            % init the data saving variables
            best_dir_v_ratio     = zeros( size(obj.ratio_vec) );
            best_period_v_ratio  = best_dir_v_ratio;
            best_angle_v_ratio   = best_dir_v_ratio;
            best_offset_v_ratio  = best_dir_v_ratio;
            best_scatter_v_ratio = best_dir_v_ratio;
            best_fill_v_ratio    = best_dir_v_ratio;
            
            for ii = 1:length( obj.ratio_vec )
                
                % grab the directivities for this ratio value
                cur_dir = chosen_directivities( :, ii );
                
                % find max directivity
                [ max_dir, indx_max_dir ] = max( cur_dir(:) );
                
                % save stuff
                best_dir_v_ratio(ii)     = max_dir;
                best_period_v_ratio(ii)  = chosen_periods( indx_max_dir, ii );
                best_angle_v_ratio(ii)   = chosen_angles( indx_max_dir, ii  );
                best_offset_v_ratio(ii)  = chosen_offsets( indx_max_dir, ii  );
                best_scatter_v_ratio(ii) = chosen_scatter_str( indx_max_dir, ii  );
                best_fill_v_ratio(ii)    = obj.fill_vec( indx_max_dir );
                
            end
            
            % plot these results
            % directionality
            figure;
            plot( obj.ratio_vec, 10*log10(best_dir_v_ratio), '-o' );
            xlabel('layer ratio'); ylabel('dB');
            title('best directionality vs. layer ratio');
            makeFigureNice();
            % fill
            figure;
            plot( obj.ratio_vec, best_fill_v_ratio, '-o' );
            xlabel('layer ratio'); ylabel('fill ratio');
            title('Fill ratio for best directionality vs. layer ratio');
            makeFigureNice();
            % angle
            figure;
            plot( obj.ratio_vec, best_angle_v_ratio, '-o' );
            xlabel('layer ratio'); ylabel('angle');
            title('Angle for best directionality vs. layer ratio');
            makeFigureNice();
            % period
            figure;
            plot( obj.ratio_vec, best_period_v_ratio, '-o' );
            xlabel('layer ratio'); ylabel( obj.units.name );
            title('Period for best directionality vs. layer ratio');
            makeFigureNice();
            % offset
            figure;
            plot( obj.ratio_vec, best_offset_v_ratio, '-o' );
            xlabel('layer ratio'); ylabel('offset ratio');
            title('Offset ratio for best directionality vs. layer ratio');
            makeFigureNice();
            
%             % DEBUG
%             % unfortunately I fucked up and didn't simulate the scattering
%             % strength correctly, so as a workaround I have to re-simulate
%             % these gratings again
% %             tic;
%             
%             % start parpool
%             poolobj = gcp('nocreate'); % If no pool, do not create new one.
%             if ~isempty(poolobj)
%                 % shut down previously made parallel pool
%                 delete(gcp('nocreate'));
%             end
%             parpool('local', 4);
% 
%             n_loops     = length(obj.ratio_vec);
%             parfor ii = 1:length( obj.ratio_vec )
%                
%                 fprintf('DEBUG running re-sim loop %i of %i\n', ii, n_loops );
%                 
%                 % simulate grating
%                 GC = obj.h_makeGratingCell( obj.convertObjToStruct(), best_period_v_ratio(ii), best_fill_v_ratio(ii), ...
%                                             obj.ratio_vec(ii), best_offset_v_ratio(ii) );
%                                         
%                 % run simulation
%                 GC = GC.runSimulation( obj.modesolver_opts.num_modes, obj.modesolver_opts.BC, obj.modesolver_opts.pml_options );
%                 
%                 % save scattering strength
%                 if strcmp(obj.coupling_direction, 'up')
%                     best_scatter_v_ratio(ii) = GC.alpha_up;
%                 else
%                     best_scatter_v_ratio(ii) = GC.alpha_down;
%                 end
%                 
% %                 toc;
%                 
%             end     % end for ii = 1:length(obj.ratio_vec)
            
            % plot scatter
            figure;
            plot( obj.ratio_vec, best_scatter_v_ratio, '-o' );
            xlabel('layer ratio'); ylabel('scatter strength');
            title('Scatter strength (\alpha) for best directionality vs. layer ratio');
            makeFigureNice();
            
            % LAST PART of the synthesis
            % now for each cell, pick parameters that give closest
            % scattering strength
            
            % DEBUG cut off the values beyond layer ratio of 0.8 lol
            indx_below_0d8 = obj.ratio_vec <= 0.8;
            % save stuff
            best_dir_v_ratio       = best_dir_v_ratio( indx_below_0d8 );
            best_period_v_ratio    = best_period_v_ratio( indx_below_0d8 );
            best_angle_v_ratio     = best_angle_v_ratio( indx_below_0d8 );
            best_offset_v_ratio    = best_offset_v_ratio( indx_below_0d8 );
            best_scatter_v_ratio   = best_scatter_v_ratio( indx_below_0d8 );
            best_fill_v_ratio      = best_fill_v_ratio( indx_below_0d8 );
            best_ratio_vec         = obj.ratio_vec( indx_below_0d8 );

            % first pick starting point for gaussian
            xstart          = -MFD/2;
            [~, indx_x]     = min( abs(xvec - xstart) );
            cur_x           = xvec( indx_x );
            
            % save data to these variables
            max_directivities_synth    = zeros( 1, n_cells );
            fills_synth                = zeros( 1, n_cells );
            ratios_synth               = zeros( 1, n_cells );
            offsets_synth              = zeros( 1, n_cells );
            periods_synth              = zeros( 1, n_cells );
            angles_synth               = zeros( 1, n_cells );
            scatter_strengths_synth    = zeros( 1, n_cells );
            
            % let's try normalizing the alphas, because I know that they
            % aren't on the same order of magnitude right now.
            alpha_des_norm              = alpha_des./max(alpha_des(:));
            best_scatter_v_ratio_norm   = best_scatter_v_ratio./max(best_scatter_v_ratio(:));
            best_scatter_v_ratio_norm   = best_scatter_v_ratio_norm - min(best_scatter_v_ratio_norm);   % DEBUG what if i remove the DC
            
            % DEBUG plot alpha des and best scatter
            figure;
            plot( 1:length(alpha_des_norm), alpha_des_norm );
            title('desired normalized \alpha'); 
            makeFigureNice();
            
            figure;
            plot( 1:length( best_scatter_v_ratio_norm ),best_scatter_v_ratio_norm, '-o');
            title('\alpha''s to choose from');
            makeFigureNice();
            
            
            for ii = 1:n_cells
                
%                 fprintf('%i\n', ii); % DEBUG
                
                % pick design with scattering strength closest to desired
                % alpha
                des_scatter             = alpha_des_norm(indx_x);                                    % desired alpha
                [~, indx_best_scatter]  = min( abs(best_scatter_v_ratio_norm - des_scatter) );      % index of closest scatter design         
                
                % save parameters
                max_directivities_synth(ii) = best_dir_v_ratio( indx_best_scatter );
                fills_synth(ii)             = best_fill_v_ratio( indx_best_scatter );
                ratios_synth(ii)            = best_ratio_vec( indx_best_scatter );
                offsets_synth(ii)           = best_offset_v_ratio( indx_best_scatter );
                periods_synth(ii)           = best_period_v_ratio( indx_best_scatter );
                angles_synth(ii)            = best_angle_v_ratio( indx_best_scatter );
                scatter_strengths_synth(ii) = best_scatter_v_ratio( indx_best_scatter );
                
                % move onto next
                cur_x       = cur_x + periods_synth(ii);
                [~, indx_x] = min( abs(xvec - cur_x) );
                cur_x       = xvec( indx_x );
                
            end     % end for ii = 1:ncells
            
            % plot the synthesized design
            % scatter strength
            figure;
            plot( 1:n_cells, scatter_strengths_synth, '-o' );
            xlabel('cell #'); ylabel(['\alpha (1/' obj.units.name ')']);
            title('Synthesized scattering strengths v cell');
            makeFigureNice();
            % period
            figure;
            plot( 1:n_cells, periods_synth, '-o' );
            xlabel('cell #'); ylabel( obj.units.name );
            title('Synthesized periods v cell');
            makeFigureNice();
            % layer ratio
            figure;
            plot( 1:n_cells, ratios_synth, '-o' );
            xlabel('cell #'); ylabel( 'layer ratio' );
            title('Synthesized layer ratio v cell');
            makeFigureNice();
            % fill ratio
            figure;
            plot( 1:n_cells, fills_synth, '-o' );
            xlabel('cell #'); ylabel( 'fill ratio' );
            title('Synthesized fill ratio v cell');
            makeFigureNice();
            % offset ratio
            figure;
            plot( 1:n_cells, offsets_synth, '-o' );
            xlabel('cell #'); ylabel( 'offset ratio' );
            title('Synthesized offset ratio v cell');
            makeFigureNice();
            % angle
            figure;
            plot( 1:n_cells, angles_synth, '-o' );
            xlabel('cell #'); ylabel( 'deg' );
            title('Synthesized angle v cell');
            makeFigureNice();
            
            % NOW to verify the design
            % Run it in EME
            % Set Up Simulation
            % note that emeSim uses 'z' as propagation direction and 'x'
            % as transverse (synthGrating uses 'x' and 'y' respectively)
            % and units are in um
            um          = 1e6;
            dx          = obj.discretization * obj.units.scale * um;                % in um
            dz          = 5e-3;                                                     % in um
            pol         = 0;                                                        % 0 for TE, 1 for TM
            z_in        = 1.5;                                                      % length of input section of waveguide
            xf          = obj.domain_size(1) * obj.units.scale * um;                % in um
            zf          = sum( periods_synth )*obj.units.scale*um + z_in;           % in um
            lambda_um   = obj.lambda * obj.units.scale * um;                        % wl in um
            eme_obj     = emeSim(   'discretization', [dx dz], ...
                                'pml', 0.2, ...
                                'domain', [xf zf], ...
                                'backgroundIndex', obj.background_index, ...
                                'wavelengthSpectrum', [lambda_um lambda_um 0.1], ...
                                'debug', 'no',...                   
                                'polarization', pol );
            diel        = eme_obj.diel;
            % grab emeSim coordinates
            z_coords_eme    = eme_obj.domain.z;
            cur_z           = z_coords_eme(1);          % current z coordinate
            
            % draw the input waveguide section
            % using the trick that i can write and return the index from
            % the two level grating cell
            % first override the discretization
            obj_as_struct                   = obj.convertObjToStruct();
            obj_as_struct.discretization    = [ dx, dz ] / ( um * obj.units.scale );
            % now make the grating cell
            gratingcell_in  = obj.h_makeGratingCell( obj_as_struct, ...
                                                     z_in/(um*obj.units.scale), ...
                                                     1.0, ...
                                                     0.0, ...
                                                     0.0 );

            % draw to diel
            diel( :, z_coords_eme >= cur_z & z_coords_eme < cur_z + z_in ) = gratingcell_in.N;
            % update z
            cur_z               = cur_z + z_in;
            [~, cur_z_indx ]    = min( abs( z_coords_eme - cur_z ) );   % convert to array index
            
            % draw each cell
            for ii = 1:n_cells
               
                % TRICK - i can use the twoLeveLgratingcell to build the
                % dielectric for the emeSim
                gratingcell = obj.h_makeGratingCell(  obj_as_struct, ...
                                                     periods_synth(ii), ...
                                                     fills_synth(ii), ...
                                                     ratios_synth(ii), ...
                                                     offsets_synth(ii) );                                                

                % draw to diel
                try
                    diel( :, cur_z_indx:( cur_z_indx + size(gratingcell.N,2) - 1) ) = gratingcell.N;
                catch ME
                    fprintf('ERROR dielectric sizes don''t match ya better debug this bud\n');
                    error(ME);
                end
                % update z
                cur_z_indx = cur_z_indx + size(gratingcell.N,2);
                
            end
            
            % replace the dielectric in the eme object
            eme_obj.diel = diel;
            
%             % DEBUG plot the diel
%             eme_obj.plotDiel();
            
            % run EME sim
            % Converts the dielectric distribution into layers for eigen mode expansion
            eme_obj = eme_obj.convertDiel();   
            % Runs simulation
            eme_obj = eme_obj.runSimulation('plotSource','yes');      
            % compute fiber overlap
            eme_obj = eme_obj.fiberOverlap( 'zOffset', 0:.1:12,...
                                            'angleVec', -45:1:45,...
                                            'MFD', MFD * obj.units.scale * um,...
                                            'overlapDir', obj.coupling_direction);
                                        
            % DEBUG show results
            gratingUI(eme_obj);
            
            % save the final design
            final_design.directivities      = max_directivities_synth;
            final_design.fills              = fills_synth;
            final_design.ratios             = ratios_synth;
            final_design.offsets            = offsets_synth;
            final_design.periods            = periods_synth;
            final_design.angles             = angles_synth;
            final_design.scatter_strengths  = scatter_strengths_synth;
            final_design.max_coupling_eff   = eme_obj.fiberCoup.optCoup;
            final_design.MFD                = MFD;                              % in units of 'units'
            final_design.desired_angle      = angle;
            final_design.max_coupling_angle = eme_obj.fiberCoup.optAngle;
            final_design.max_coupling_offset = eme_obj.fiberCoup.optZOffset;
            final_design.power_reflection   = eme_obj.scatterProperties.PowerRefl(1,1);
            final_design.eme_obj            = eme_obj;
            obj.final_design                = final_design;
            
            
        end     % end synthesizeGaussianGrating_old()
        
        
        function obj = synthesizeGaussianGrating(obj, angle, MFD)
            % Synthesizes a grating that is mode-matched to fiber gaussian
            % mode
            %
            % Inputs:
            %   angle
            %       type: double, scalar
            %       desc: angle of fiber from normal
            %   MFD
            %       type: double, scalar
            %       desc: mode field diameter
%             
%             outline
%             1. sim wg, no perturbations
%             2. for smallest perturbation (largest ff combo)
%                 a. calculate analytical period
%                 b. sweep offset, using anlaytical period
%                 c. sweep period, using best offset
%                 d. save
            
            % number of cells
            n_cells = 20;
            
            % generate x coordinates for the gaussian mode
            % must be large enough to fit all cells + mode
            xvec            = 0 : obj.discretization : MFD*4 - obj.discretization;
            xvec            = xvec - xvec(round(end/2));                                % shift origin over to middle
            
            % generate a fiber gaussian mode
            w0          = MFD/2;                                                        % not sure if this is the proper exact relationship
            zvec        = 0;                                                            % this is unused
            d0          = 0;                                                            % take slice at waist
            [obj, u]    = obj.fiberModeGaussian(    w0, zvec, xvec,...
                                                    angle, d0, obj.background_index );
            
            % calculate desired scattering strength vs. x
            integral_u  = cumsum( abs(u).^2 ) * obj.discretization * obj.units.scale;
            alpha_des   = (1/2)*( abs(u).^2 ) ./ ( 1 + 1e-9 - integral_u );             % in units 1/m
            alpha_des   = alpha_des * obj.units.scale;                                  % in units 1/units

%             % DEBUG plot u
%             figure;
%             plot( xvec, abs(u) );
%             xlabel(['x (' obj.units.name ')']); title('DEBUG slice of gaussian');
%             makeFigureNice();
% 
%             % DEBUG plot integral_u
%             figure;
%             plot( xvec, integral_u );
%             xlabel(['x (' obj.units.name ')']); title('DEBUG integral of gaussian^2');
%             makeFigureNice();
%             
            % DEBUG plot alpha desired
            figure;
            plot( xvec, alpha_des );
            xlabel(['x (' obj.units.name ')']); ylabel( ['\alpha (1/' obj.units.name ')'] );
            title('DEBUG scattering strength for gaussian');
            makeFigureNice();
            
            % -------------------------------------------------------------
            % Simulation time
            
            
           
            % get waveguide k
            fprintf('Simulating waveguide...\n');
            
%             % grab modesolver options
%             % actually i'm not using this...
%             num_modes   = obj.modesolver_opts.num_modes;
%             BC          = obj.modesolver_opts.BC;        
%             pml_options = obj.modesolver_opts.pml_options;
                

            % make waveguide cell
            waveguide = obj.h_makeGratingCell( obj.convertObjToStruct(), obj.discretization, 1.0, 1.0, 0.0 );
            
            % run simulation (I guess I'm assuming units are in nm)
            % sim settings
            lambda_nm   = obj.lambda * obj.units.scale * 1e9;                               % units nm
            guess_n     = 0.7 * max( waveguide.N(:) );                                      % guess index
            guessk      = guess_n * 2*pi/lambda_nm;                                         % units 1/nm
            num_modes   = 5;
            BC          = 0;                                                                % 0 = PEC
            pml_options = [0, 200, 20, 2];                                                  % now that I think about it... there's no reason for the user to set the pml options
            % run sim
            waveguide   = waveguide.runSimulation( num_modes, BC, pml_options, guessk );
            
            % grab waveguide k
            waveguide_k = waveguide.k * obj.units.scale * 1e9;                              % in units 1/'units'                          
            
            % DEBUG plot stuff
            waveguide.plotEz_w_edges();
            
            % calculate analytical period which would approximately phase
            % match to desired output angle
            k0      = obj.background_index * ( 2*pi/obj.lambda );
            kx      = k0 * sin( (pi/180) * obj.optimal_angle );
            period  = 2*pi/(waveguide_k- kx);                                               % units of 'units'
            
            % snap period to discretization
            guess_period    = obj.discretization * round(period/obj.discretization);
            guess_period_nm = guess_period * obj.units.scale * 1e9; 
            fprintf('...done\n\n');
            
            % sweep FF
            fprintf('Sweeping fill factors for directivity and angle...\n');
            
            % set fill factors and offsets
            fill_tops   = fliplr( 0.3:0.05:0.95 );
            fill_bots   = fliplr( 0.3:0.05:0.95 );
            % DEBUG
%             fill_bots   = [ 0.95, 0.9 ];
            offsets     = 0:0.02:0.98;
            
            % initialize saving variables
            directivities_vs_fills  = zeros( length( fill_tops ), length( fill_bots ) );     % dimensions top fill vs. bot fill
            angles_vs_fills         = zeros( length( fill_tops ), length( fill_bots ) );     % dimensions top fill vs. bot fill
            periods_vs_fills        = zeros( length( fill_tops ), length( fill_bots ) );     % dimensions top fill vs. bot fill
            offsets_vs_fills        = zeros( length( fill_tops ), length( fill_bots ) );     % dimensions top fill vs. bot fill
            scatter_str_vs_fills    = zeros( length( fill_tops ), length( fill_bots ) );     % dimensions top fill vs. bot fill
            k_vs_fills              = zeros( length( fill_tops ), length( fill_bots ) );     % dimensions top fill vs. bot fill
            GC_vs_fills             = cell( length( fill_tops ), length( fill_bots ) );      % dimensions top fill vs. bot fill
            
            % set solver settings
            num_modes   = 1;
            BC          = 0;                                                % 0 = PEC
            pml_options = [1, 200, 20, 2]; 
            
            tic;
            ii = 0;
            
            % sweep
            for i_ff_top = 1:length( fill_tops )
                % For each top fill factor
                
                for i_ff_bot = 1:length( fill_bots )
                    % for each bottom fill factor
                    
                    % print iteration
                    ii = ii + 1;
                    fprintf('Fill factor iteration %i of %i\n', ii, length( fill_tops ) * length( fill_bots ) );
                    
                    % init saving variables
                    directivities = zeros( size(offsets) );
                    k_vs_offset   = zeros( size(offsets) );
                    
                    % Sweep offsets, pick offset with best directivity
                    fprintf('Sweeping offsets...\n');
                    for i_offset = 1:length( offsets )
                        
                        fprintf('Iteration %i of %i\n', i_offset, length(offsets) );
                        
                        % make grating cell
                        GC = obj.h_makeGratingCell(  obj.convertObjToStruct(), ...
                                                    guess_period_nm, ...
                                                    fill_tops(i_ff_top), ...
                                                    fill_bots(i_ff_bot), ...
                                                    offsets(i_offset) );
                                                
                        % run sim
                        GC = GC.runSimulation( num_modes, BC, pml_options, guessk );
                        
                        % save directivity
                        if strcmp( obj.coupling_direction, 'up' )
                            % coupling direction is upwards
                            directivities( i_offset ) = GC.directivity;
                        else
                            % coupling direction is downwards
                            directivities( i_offset ) = 1./( GC.directivity );
                        end
                        
                        % update the guessk
                        guessk                  = GC.k;
                        k_vs_offset( i_offset ) = GC.k;
                        
                        toc;
                                                        
                    end     % end for i_offset = ...
                    fprintf('...done.\n');
                    
                    % pick best offset
                    [ ~, indx_best_offset ]     = max( directivities );
                    best_offset                 = offsets( indx_best_offset );
                    best_offset_k               = k_vs_offset( indx_best_offset );
                    
                    % now sweep periods
                    periods     = 0.9 * guess_period_nm : obj.discretization : 1.1 * guess_period_nm;
                    periods     =    obj.discretization * round(periods/obj.discretization);
                    periods_nm  = periods * obj.units.scale * 1e9;                            % convert to nm
                    
                    % init saving variables
                    angles          = zeros( size(periods_nm) );
                    k_vs_period     = zeros( size(periods_nm) );
                    
                    % sweep periods
                    guessk = best_offset_k;
                    fprintf('Sweeping periods...\n');
                    for i_period = 1:length(periods_nm)
                        
                        fprintf('Iteration %i of %i\n', i_period, length(periods_nm) );
                        
                        % make grating cell
                        GC = obj.h_makeGratingCell(  obj.convertObjToStruct(), ...
                                                    periods_nm(i_period), ...
                                                    fill_tops(i_ff_top), ...
                                                    fill_bots(i_ff_bot), ...
                                                    best_offset );

                        % run sim
                        GC = GC.runSimulation( num_modes, BC, pml_options, guessk );
                        
                        % save angle
                        if strcmp( obj.coupling_direction, 'up' )
                            % coupling direction is upwards
                            angles( i_period ) = GC.max_angle_up;
                        else
                            % coupling direction is downwards
                            angles( i_period ) = GC.max_angle_down;
                        end
                        
                        % update k
                        k_vs_period(i_period)   = GC.k;
                        guessk                  = GC.k;
                        
                        toc;
                        
                    end
                    fprintf('...done.\n');
                    
                    % pick best period
                    [angle_error, indx_best_period] = min( abs( obj.optimal_angle - angles ) );
                    best_period_nm                  = periods( indx_best_period );
                    best_period_k                   = k_vs_period( indx_best_period );
                    
                    % finally resimulate the GC with the chosen offset and
                    % period and save this data
                    % make grating cell
                    GC = obj.h_makeGratingCell(  obj.convertObjToStruct(), ...
                                                best_period_nm, ...
                                                fill_tops(i_ff_top), ...
                                                fill_bots(i_ff_bot), ...
                                                best_offset );

                    % run sim
                    GC = GC.runSimulation( num_modes, BC, pml_options, best_period_k );
                    
                    % save data
                    if strcmp( obj.coupling_direction, 'up' )
                        % coupling direction is upwards
                        directivities_vs_fills( i_ff_top, i_ff_bot )   = GC.directivity;
                        angles_vs_fills( i_ff_top, i_ff_bot )          = GC.max_angle_up;
                        scatter_str_vs_fills( i_ff_top, i_ff_bot )     = GC.alpha_up;
                    else
                        % coupling direction is downwards
                        directivities_vs_fills( i_ff_top, i_ff_bot )   = 1./GC.directivity;
                        angles_vs_fills( i_ff_top, i_ff_bot )          = GC.max_angle_down;
                        scatter_str_vs_fills( i_ff_top, i_ff_bot )     = GC.alpha_down;
                    end
                    periods_vs_fills( i_ff_top, i_ff_bot )  = best_period_nm * 1e-9 / obj.units.scale;
                    offsets_vs_fills( i_ff_top, i_ff_bot )  = best_offset;
                    k_vs_fills( i_ff_top, i_ff_bot )        = GC.k;
                    GC_vs_fills{ i_ff_top, i_ff_bot }       = GC;
                    
                    % update the period and the guessk
                    if i_ff_bot == 1
                        % first iteration, save these guess parameters for
                        % the next top level loop
                        next_top_loop_period_nm = best_period_nm;
                        next_top_loop_k         = GC.k;
                    end
                    guessk              = GC.k;
                    guess_period_nm     = best_period_nm;
                    
                    
                end     % end for i_ff_bot = ...
                
                % update the period and the guessk
                guess_period_nm = next_top_loop_period_nm;
                guessk          = next_top_loop_k;
                
            end     % end for i_ff_top = ...
<<<<<<< HEAD
                
            % save stuff for reference
            obj.directivities_vs_fills  = directivities_vs_fills;
            obj.angles_vs_fills         = angles_vs_fills;
            obj.periods_vs_fills        = periods_vs_fills;
            obj.offsets_vs_fills        = offsets_vs_fills;
            
            
            
            % DEBUG Plot stuff
            
=======
            
            % save variables to object
            obj.directivities_vs_fills  = directivities_vs_fills;
            obj.angles_vs_fills         = angles_vs_fills;
            obj.scatter_str_vs_fills    = scatter_str_vs_fills;
            obj.periods_vs_fills        = periods_vs_fills;
            obj.offsets_vs_fills        = offsets_vs_fills;
            obj.k_vs_fills              = k_vs_fills;
            obj.GC_vs_fills             = GC_vs_fills;
            
            % DEBUG plot stuff
            % directivity vs. fill
            figure;
            imagesc( fill_bots, fill_tops, 10*log10(directivities_vs_fills) );
            colorbar; set( gca, 'ydir', 'normal' );
            xlabel('bottom fill factor'); ylabel('top fill factor');
            title('Directivity (dB) vs. fill factors');
            
            % angles vs. fill
            figure;
            imagesc( fill_bots, fill_tops, angles_vs_fills );
            colorbar; set( gca, 'ydir', 'normal' );
            xlabel('bottom fill factor'); ylabel('top fill factor');
            title('Angles (deg) vs. fill factors');
            
            % scattering strength alpha vs. fill
            figure;
            imagesc( fill_bots, fill_tops, scatter_str_vs_fills );
            colorbar; set( gca, 'ydir', 'normal' );
            xlabel('bottom fill factor'); ylabel('top fill factor');
            title('Scattering strength vs. fill factors');
            
            % period vs. fill
            figure;
            imagesc( fill_bots, fill_tops, periods_vs_fills );
            colorbar; set( gca, 'ydir', 'normal' );
            xlabel('bottom fill factor'); ylabel('top fill factor');
            title(['Period (' obj.units.name ') vs. fill factors']);
            
            % offset vs. fill
            figure;
            imagesc( fill_bots, fill_tops, offsets_vs_fills );
            colorbar; set( gca, 'ydir', 'normal' );
            xlabel('bottom fill factor'); ylabel('top fill factor');
            title(['Period (' obj.units.name ') vs. fill factors']);
            
            % k vs. fill
            figure;
            imagesc( fill_bots, fill_tops, real(k_vs_fills) );
            colorbar; set( gca, 'ydir', 'normal' );
            xlabel('bottom fill factor'); ylabel('top fill factor');
            title('Real k vs. fill factors');
            figure;
            imagesc( fill_bots, fill_tops, imag(k_vs_fills) );
            colorbar; set( gca, 'ydir', 'normal' );
            xlabel('bottom fill factor'); ylabel('top fill factor');
            title('Imag k vs. fill factors');
>>>>>>> b25c1a6b
            
        end     % end synthesizeGaussianGrating()
        
        
        function obj  = sweepPeriodFill(obj)
            % DEPRECATED
            % Sweeps extrema of period and fill to get sense of possible
            % angular distribution of these grating cell dimensions
            %
            % 4 cases: min period, one layer
            %          max period, one layer
            %          min period, two layers
            %          max period, two layers
            
            tic;
            
            % grab parameters
            min_period  = min( obj.period_vec(:) );
            max_period  = max( obj.period_vec(:) );
%             fills       = obj.fill_vec;             % maybe change this
            fills = linspace(0.1, 0.9, 18);
%             fills = 0.5;
            
%             % sweep min period, two layers
%             fprintf('Sweep 1 of 4\n\n');
%             dir_min_two     = zeros( size(fills) );     % directivities
%             scatter_min_two = zeros( size(fills) );     % scatter strengths
%             angles_min_two  = zeros( size(fills) );     % angles
%             for ii = 1:length(fills)
%                
%                 % make grating cell
%                 GC = makeGratingCell( obj, min_period, fills(ii), 1.0, 0 );
%                 
%                 % run simulation
%                 GC = GC.runSimulation( obj.modesolver_opts.num_modes, obj.modesolver_opts.BC, obj.modesolver_opts.pml_options );
%                 
%                 % save parameters
%                 if strcmp(obj.coupling_direction, 'up')
%                     % coupling direction is up
%                     dir_min_two(ii)     = GC.directivity;
%                     scatter_min_two(ii) = GC.alpha_up;
%                     angles_min_two(ii)  = GC.max_angle_up;
%                 else
%                     % coupling direction is down
%                     dir_min_two(ii)     = 1/GC.directivity;
%                     scatter_min_two(ii) = GC.alpha_down;
%                     angles_min_two(ii)  = GC.max_angle_down;
%                 end
%                 
%                 toc;
%             end
%             
%             % DEBUG
%             GC.plotIndex();
%             GC.k
%             
%             % sweep max period, two layers
%             fprintf('Sweep 2 of 4\n\n');
%             dir_max_two     = zeros( size(fills) );     % directivities
%             scatter_max_two = zeros( size(fills) );     % scatter strengths
%             angles_max_two  = zeros( size(fills) );     % angles
%             for ii = 1:length(fills)
%                
%                 % make grating cell
%                 GC = makeGratingCell( obj, max_period, fills(ii), 1.0, 0 );
%                 
%                 % run simulation
%                 GC = GC.runSimulation( obj.modesolver_opts.num_modes, obj.modesolver_opts.BC, obj.modesolver_opts.pml_options );
%                 
%                 % save parameters
%                 if strcmp(obj.coupling_direction, 'up')
%                     % coupling direction is up
%                     dir_max_two(ii)     = GC.directivity;
%                     scatter_max_two(ii) = GC.alpha_up;
%                     angles_max_two(ii)  = GC.max_angle_up;
%                 else
%                     % coupling direction is down
%                     dir_max_two(ii)     = 1/GC.directivity;
%                     scatter_max_two(ii) = GC.alpha_down;
%                     angles_max_two(ii)  = GC.max_angle_down;
%                 end
%                 
%                 toc;
%             end
% %             
%             % sweep min period, one layers
%             fprintf('Sweep 3 of 4\n\n');
%             dir_min_one     = zeros( size(fills) );     % directivities
%             scatter_min_one = zeros( size(fills) );     % scatter strengths
%             angles_min_one  = zeros( size(fills) );     % angles
%             for ii = 1:length(fills)
%                
%                 % make grating cell
%                 GC = makeGratingCell( obj, min_period, fills(ii), 0, 0 );
%                 
%                 % run simulation
%                 GC = GC.runSimulation( obj.modesolver_opts.num_modes, obj.modesolver_opts.BC, obj.modesolver_opts.pml_options );
%                 
%                 % save parameters
%                 if strcmp(obj.coupling_direction, 'up')
%                     % coupling direction is up
%                     dir_min_one(ii)     = GC.directivity;
%                     scatter_min_one(ii) = GC.alpha_up;
%                     angles_min_one(ii)  = GC.max_angle_up;
%                 else
%                     % coupling direction is down
%                     dir_min_one(ii)     = 1/GC.directivity;
%                     scatter_min_one(ii) = GC.alpha_down;
%                     angles_min_one(ii)  = GC.max_angle_down;
%                 end
%                
%                 toc;
%             end
%             
%             % DEBUG
%             GC.plotIndex();
%             GC.k
%             
%             % sweep max period, one layers
%             fprintf('Sweep 4 of 4\n\n');
%             dir_max_one     = zeros( size(fills) );     % directivities
%             scatter_max_one = zeros( size(fills) );     % scatter strengths
%             angles_max_one  = zeros( size(fills) );     % angles
%             for ii = 1:length(fills)
%                
%                 % make grating cell
%                 GC = makeGratingCell( obj, max_period, fills(ii), 0, 0 );
%                 
%                 % run simulation
%                 GC = GC.runSimulation( obj.modesolver_opts.num_modes, obj.modesolver_opts.BC, obj.modesolver_opts.pml_options );
%                 
%                 % save parameters
%                 if strcmp(obj.coupling_direction, 'up')
%                     % coupling direction is up
%                     dir_max_one(ii)     = GC.directivity;
%                     scatter_max_one(ii) = GC.alpha_up;
%                     angles_max_one(ii)  = GC.max_angle_up;
%                 else
%                     % coupling direction is down
%                     dir_max_one(ii)     = 1/GC.directivity;
%                     scatter_max_one(ii) = GC.alpha_down;
%                     angles_max_one(ii)  = GC.max_angle_down;
%                 end
%                 
%                 toc;
%             end
%             
%             % plot angles for min period, two layers
%             figure;
%             plot( fills, angles_min_two, '-o' );
%             xlabel('fill'); ylabel('angle (deg)');
%             title(['Angles vs. fill, min period ', num2str(min_period), ' two levels']);
%             makeFigureNice();
%             
%             % plot angles for max period, two layers
%             figure;
%             plot( fills, angles_max_two, '-o' );
%             xlabel('fill'); ylabel('angle (deg)');
%             title(['Angles vs. fill, max period ', num2str(max_period), ' two levels']);
%             makeFigureNice();
%             
%             % plot angles for min period, one layers
%             figure;
%             plot( fills, angles_min_one, '-o' );
%             xlabel('fill'); ylabel('angle (deg)');
%             title(['Angles vs. fill, min period ', num2str(min_period), ' one level']);
%             makeFigureNice();
%             
%             % plot angles for max period, one layers
%             figure;
%             plot( fills, angles_max_one, '-o' );
%             xlabel('fill'); ylabel('angle (deg)');
%             title(['Angles vs. fill, max period ', num2str(max_period), ' one levels']);
%             makeFigureNice();
            
            % Sweep periods instead
            fprintf('Sweep period\n\n');
            fill                = 0.2;
            periods             = 500:20:1300;
            dir_v_period        = zeros( size(periods) );     % directivities
            scatter_v_period    = zeros( size(periods) );     % scatter strengths
            angles_v_period     = zeros( size(periods) );     % angles
            for ii = 1:length(periods)
               
                fprintf('loop %i of %i\n', ii, length(periods));
                
                % make grating cell
                GC = makeGratingCell( obj, periods(ii), fill, 1.0, 0 );
                
                % run simulation
                GC = GC.runSimulation( obj.modesolver_opts.num_modes, obj.modesolver_opts.BC, obj.modesolver_opts.pml_options );
                
                % save parameters
                if strcmp(obj.coupling_direction, 'up')
                    % coupling direction is up
                    dir_v_period(ii)        = GC.directivity;
                    scatter_v_period(ii)    = GC.alpha_up;
                    angles_v_period(ii)     = GC.max_angle_up;
                else
                    % coupling direction is down
                    dir_v_period(ii)        = 1/GC.directivity;
                    scatter_v_period(ii)    = GC.alpha_down;
                    angles_v_period(ii)     = GC.max_angle_down;
                end
                
                toc;
            end
            
            % plot angles vs. period
            figure;
            plot( periods, angles_v_period, '-o' );
            xlabel('period'); ylabel('angle (deg)');
            title(['Angles vs. period, two levels, fill ' num2str(fill)]);
            makeFigureNice();
            % plot scatter vs. period
            figure;
            plot( periods, scatter_v_period, '-o' );
            xlabel('period'); ylabel('scatter strength');
            title(['Scatter strength vs. period, two levels, fill ' num2str(fill)]);
            makeFigureNice();
            
        end     % end sweepPeriodFill()
        
        
        function [obj, GC] = testMakeGratingCell( obj, period, fill, ratio, offset_ratio )
            % TEST/DEBUGGING function for testing the drawing of a grating cell 
            % also runs the simulation lol
            %
            % this function is somewhat deprecated as of 12/7/17
            
            % make grating cell
            GC = makeGratingCell( obj, period, fill, ratio, offset_ratio );
            
            % run bloch complex k modesolver and return values
            num_modes   = 20;
            BC          = 0;                    % 0 for PEC, 1 for PMC
            pml_options = [ 1, 200, 500, 2 ];   %  [ yes/no, length in nm, strength, pml poly order ]
            
            % run simulation
            GC = GC.runSimulation( num_modes, BC, pml_options );
            
%             % plot stuff
%             GC.plotIndex();
%             GC.plotEz();
        end
        

    end     % End methods section
    
end     % end class definition



% -------------------------------------------------------------------------
% Begin auxiliary non-class methods
% -------------------------------------------------------------------------

function GC = makeGratingCell( synth_obj, period, fill_top, fill_bot, offset_ratio )
            % makes and returns a c_twoLevelGratingCell object
            % 
            % inputs:
            %   synth_obj
            %       type: c_synthGrating object AS STRUCT
            %       desc: c_synthGrating object AS STRUCT
            %   period
            %       type: double, scalar
            %       desc: period of the grating cell
            %   fill - OLD
            %       type: double, scalar
            %       desc: ratio of bottom layer to period
            %   ratio - OLD
            %       type: double, scalar
            %       desc: ratio of top layer to bottom layer
            %   fill_top
            %       type: double, scalar
            %       desc: ratio of top layer to period
            %   fill_bot
            %       type: double, scalar
            %       desc: ratio of bottom layer to bottom layer
            %   offset_ratio
            %       type: double, scalar
            %       desc: ratio of bottom layer offset to period
            %
            % outputs:
            %   GC
            %       type: c_twoLevelGratingCell object
            %       desc: two level grating cell object
            
            
            % set domain 
            domain_size     = synth_obj.domain_size;
            domain_size(2)  = period;
            
            % make grating cell
            GC = c_twoLevelGratingCell( 'discretization', synth_obj.discretization, ...
                                        'units', synth_obj.units.name, ...
                                        'lambda', synth_obj.lambda, ...
                                        'domain_size', domain_size, ...
                                        'background_index', synth_obj.background_index );

            % draw cell
            % draw two levels using two level builder function
            % the inputs are organized [ top level, bottom level ]
            wg_thick        = synth_obj.waveguide_thicks;
            wg_min_y        = [ domain_size(1)/2, domain_size(1)/2-wg_thick(1) ];
%             wgs_duty_cycles = [ fill*ratio, fill ];
            wgs_duty_cycles = [ fill_top, fill_bot ];
            wgs_offsets     = [ 0, offset_ratio*period ];
            GC              = GC.twoLevelBuilder(   wg_min_y, wg_thick, synth_obj.waveguide_index, ...
                                                    wgs_duty_cycles, wgs_offsets );
            
end



















































<|MERGE_RESOLUTION|>--- conflicted
+++ resolved
@@ -193,13 +193,6 @@
                             
         h_makeGratingCell;  % handle to the grating cell making function
         
-<<<<<<< HEAD
-        % probably temporary properties
-        directivities_vs_fills;
-        angles_vs_fills;
-        periods_vs_fills;
-        offsets_vs_fills;
-=======
         % temporarily? saving the resulting variables from synthesis
         directivities_vs_fills 
         angles_vs_fills       
@@ -208,7 +201,6 @@
         scatter_str_vs_fills
         k_vs_fills     
         GC_vs_fills
->>>>>>> b25c1a6b
                             
     end
     
@@ -1521,7 +1513,7 @@
 %             pml_options = obj.modesolver_opts.pml_options;
                 
 
-            % make waveguide cell
+            % make grating cell
             waveguide = obj.h_makeGratingCell( obj.convertObjToStruct(), obj.discretization, 1.0, 1.0, 0.0 );
             
             % run simulation (I guess I'm assuming units are in nm)
@@ -1729,19 +1721,6 @@
                 guessk          = next_top_loop_k;
                 
             end     % end for i_ff_top = ...
-<<<<<<< HEAD
-                
-            % save stuff for reference
-            obj.directivities_vs_fills  = directivities_vs_fills;
-            obj.angles_vs_fills         = angles_vs_fills;
-            obj.periods_vs_fills        = periods_vs_fills;
-            obj.offsets_vs_fills        = offsets_vs_fills;
-            
-            
-            
-            % DEBUG Plot stuff
-            
-=======
             
             % save variables to object
             obj.directivities_vs_fills  = directivities_vs_fills;
@@ -1799,7 +1778,6 @@
             colorbar; set( gca, 'ydir', 'normal' );
             xlabel('bottom fill factor'); ylabel('top fill factor');
             title('Imag k vs. fill factors');
->>>>>>> b25c1a6b
             
         end     % end synthesizeGaussianGrating()
         
